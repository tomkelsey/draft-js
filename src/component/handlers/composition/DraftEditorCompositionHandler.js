--- conflicted
+++ resolved
@@ -41,13 +41,9 @@
  */
 let resolved = false;
 let stillComposing = false;
-<<<<<<< HEAD
 let beforeInputData = null;
 let compositionEndData = null;
-=======
 let compositionUpdates = false;
-let textInputData = '';
->>>>>>> 7c05c868
 
 var DraftEditorCompositionHandler = {
   /**
@@ -62,9 +58,6 @@
    * `compositionend` events that they fire.
    */
   onBeforeInput: function(editor: DraftEditor, e: SyntheticInputEvent): void {
-<<<<<<< HEAD
-    beforeInputData = (beforeInputData || '') + e.data;
-=======
     if (compositionUpdates) {
       // We only want to use the `beforeinput` event if the `compositionupdate`
       // one isn't supported. We know that if it is, it fires before
@@ -72,8 +65,7 @@
       return;
     }
 
-    textInputData = (textInputData || '') + e.data;
->>>>>>> 7c05c868
+    beforeInputData = (beforeInputData || '') + e.data;
   },
 
   /**
@@ -93,7 +85,7 @@
     e: SyntheticInputEvent,
   ): void {
     compositionUpdates = true;
-    textInputData = e.data;
+    beforeInputData = e.data;
   },
 
   /**
