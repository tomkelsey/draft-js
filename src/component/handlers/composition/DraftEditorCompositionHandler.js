/**
 * Copyright (c) 2013-present, Facebook, Inc.
 * All rights reserved.
 *
 * This source code is licensed under the BSD-style license found in the
 * LICENSE file in the root directory of this source tree. An additional grant
 * of patent rights can be found in the PATENTS file in the same directory.
 *
 * @providesModule DraftEditorCompositionHandler
 * @flow
 */

'use strict';

import type DraftEditor from 'DraftEditor.react';

const DraftFeatureFlags = require('DraftFeatureFlags');
const DraftModifier = require('DraftModifier');
const EditorState = require('EditorState');
const Keys = require('Keys');

const getEntityKeyForSelection = require('getEntityKeyForSelection');
const isSelectionAtLeafStart = require('isSelectionAtLeafStart');

/**
 * Millisecond delay to allow `compositionstart` to fire again upon
 * `compositionend`.
 *
 * This is used for Korean input to ensure that typing can continue without
 * the editor trying to render too quickly. More specifically, Safari 7.1+
 * triggers `compositionstart` a little slower than Chrome/FF, which
 * leads to composed characters being resolved and re-render occurring
 * sooner than we want.
 */
const RESOLVE_DELAY = 20;

/**
 * A handful of variables used to track the current composition and its
 * resolution status. These exist at the module level because it is not
 * possible to have compositions occurring in multiple editors simultaneously,
 * and it simplifies state management with respect to the DraftEditor component.
 */
let resolved = false;
let stillComposing = false;
let textInputData = '';
let beforeInputData = null;
let compositionUpdateData = null;
let compositionEndData = null;

var DraftEditorCompositionHandler = {
<<<<<<< HEAD
  /**
   * Some IMEs (Firefox Mobile, notably) fire multiple `beforeinput` events
   * which include the text so far typed, in addition to (broken) 
   * `compositionend` events. In these cases, we construct beforeInputData from 
   * the `beforeinput` and cnsider that to be the definitive version of what
   * was actually typed.
   *
   * Proper, compliant browsers will not do this and will instead include the
   * entire resolved composition result in the `data` member of the 
   * `compositionend` events that they fire.
   */
  onBeforeInput: function(editor: DraftEditor, e: SyntheticInputEvent): void {
    if (DraftFeatureFlags.draft_enable_composition_fixes) {
      beforeInputData = (beforeInputData || '') + e.data;
    } else {
      textInputData = (textInputData || '') + e.data;
    }
=======
  onBeforeInput: function(editor: DraftEditor, e: SyntheticInputEvent<>): void {
    textInputData = (textInputData || '') + e.data;
>>>>>>> 3e00f4aa
  },

  /**
   * A `compositionstart` event has fired while we're still in composition
   * mode. Continue the current composition session to prevent a re-render.
   */
  onCompositionStart: function(editor: DraftEditor): void {
    stillComposing = true;
  },

  /**
   * A `compositionupdate` event has fired. Update the current composition
   * session.
   */
  onCompositionUpdate: function(
    editor: DraftEditor,
    e: SyntheticInputEvent,
  ): void {
    if (DraftFeatureFlags.draft_enable_composition_fixes) {
      compositionUpdateData = e.data;
    }
  },

  /**
   * Attempt to end the current composition session.
   *
   * Defer handling because browser will still insert the chars into active
   * element after `compositionend`. If a `compositionstart` event fires
   * before `resolveComposition` executes, our composition session will
   * continue.
   *
   * The `resolved` flag is useful because certain IME interfaces fire the
   * `compositionend` event multiple times, thus queueing up multiple attempts
   * at handling the composition. Since handling the same composition event
   * twice could break the DOM, we only use the first event. Example: Arabic
   * Google Input Tools on Windows 8.1 fires `compositionend` three times.
   */
  onCompositionEnd: function(editor: DraftEditor, 
                             e: SyntheticCompositionEvent): void {
    resolved = false;
    stillComposing = false;
    if (DraftFeatureFlags.draft_enable_composition_fixes) {
      // Use e.data from the first compositionend event seen
      compositionEndData = compositionEndData || e.data;
    }
    setTimeout(() => {
      if (!resolved) {
        DraftEditorCompositionHandler.resolveComposition(editor);
      }
    }, RESOLVE_DELAY);
  },

  /**
   * In Safari, keydown events may fire when committing compositions. If
   * the arrow keys are used to commit, prevent default so that the cursor
   * doesn't move, otherwise it will jump back noticeably on re-render.
   */
  onKeyDown: function(editor: DraftEditor, e: SyntheticKeyboardEvent<>): void {
    if (!stillComposing) {
      // If a keydown event is received after compositionend but before the
      // 20ms timer expires (ex: type option-E then backspace, or type A then
      // backspace in 2-Set Korean), we should immediately resolve the
      // composition and reinterpret the key press in edit mode.
      DraftEditorCompositionHandler.resolveComposition(editor);
      editor._onKeyDown(e);
      return;
    }
    if (e.which === Keys.RIGHT || e.which === Keys.LEFT) {
      e.preventDefault();
    }
  },

  /**
   * Keypress events may fire when committing compositions. In Firefox,
   * pressing RETURN commits the composition and inserts extra newline
   * characters that we do not want. `preventDefault` allows the composition
   * to be committed while preventing the extra characters.
   */
  onKeyPress: function(editor: DraftEditor, e: SyntheticKeyboardEvent<>): void {
    if (e.which === Keys.RETURN) {
      e.preventDefault();
    }
  },

  /**
   * Normalizes platform inconsistencies with input event data.
   * 
   * When beforeInputData is present, it is only preferred if its length
   * is greater than that of the last compositionUpdate event data. This is
   * meant to resolve IME incosistencies where compositionUpdate may contain 
   * only the last character or the entire composition depending on language
   * (e.g. Korean vs. Japanese).
   * 
   * When beforeInputData is not present, compositionUpdate data is preferred.
   * This resolves issues with some platforms where beforeInput is never fired
   * (e.g. Android with certain keyboard and browser combinations).
   * 
   * Lastly, if neither beforeInput nor compositionUpdate events are fired, use
   * the data in the compositionEnd event
   */
  normalizeCompositionInput: function(): ?string {
    const beforeInputDataLength = beforeInputData ? beforeInputData.length : 0;
    const compositionUpdateDataLength = compositionUpdateData
      ? compositionUpdateData.length
      : 0;
    const updateData = beforeInputDataLength > compositionUpdateDataLength
      ? beforeInputData
      : compositionUpdateData;
    return updateData || compositionEndData;
  },

  /**
   * Attempt to insert composed characters into the document.
   *
   * If we are still in a composition session, do nothing. Otherwise, insert
   * the characters into the document and terminate the composition session.
   *
   * If no characters were composed -- for instance, the user
   * deleted all composed characters and committed nothing new --
   * force a re-render. We also re-render when the composition occurs
   * at the beginning of a leaf, to ensure that if the browser has
   * created a new text node for the composition, we will discard it.
   *
   * Resetting innerHTML will move focus to the beginning of the editor,
   * so we update to force it back to the correct place.
   */
  resolveComposition: function(editor: DraftEditor): void {
    if (stillComposing) {
      return;
    }

    resolved = true;

    let composedChars;
    if (DraftFeatureFlags.draft_enable_composition_fixes) {
      composedChars = this.normalizeCompositionInput();
      beforeInputData = null;
      compositionUpdateData = null;
      compositionEndData = null;
    } else {
      composedChars = textInputData;
      textInputData = '';
    }

    const editorState = EditorState.set(editor._latestEditorState, {
      inCompositionMode: false,
    });

    const currentStyle = editorState.getCurrentInlineStyle();
    const entityKey = getEntityKeyForSelection(
      editorState.getCurrentContent(),
      editorState.getSelection(),
    );

    const mustReset = (
      !composedChars ||
      isSelectionAtLeafStart(editorState) ||
      currentStyle.size > 0 ||
      entityKey !== null
    );

    if (mustReset) {
      editor.restoreEditorDOM();
    }

    editor.exitCurrentMode();

    if (composedChars) {
      // If characters have been composed, re-rendering with the update
      // is sufficient to reset the editor.
      const contentState = DraftModifier.replaceText(
        editorState.getCurrentContent(),
        editorState.getSelection(),
        composedChars,
        currentStyle,
        entityKey,
      );
      editor.update(
        EditorState.push(
          editorState,
          contentState,
          'insert-characters',
        ),
      );
      return;
    }

    if (mustReset) {
      editor.update(
        EditorState.set(editorState, {
          nativelyRenderedContent: null,
          forceSelection: true,
        }),
      );
    }
  },
};

module.exports = DraftEditorCompositionHandler;<|MERGE_RESOLUTION|>--- conflicted
+++ resolved
@@ -48,7 +48,6 @@
 let compositionEndData = null;
 
 var DraftEditorCompositionHandler = {
-<<<<<<< HEAD
   /**
    * Some IMEs (Firefox Mobile, notably) fire multiple `beforeinput` events
    * which include the text so far typed, in addition to (broken) 
@@ -60,16 +59,12 @@
    * entire resolved composition result in the `data` member of the 
    * `compositionend` events that they fire.
    */
-  onBeforeInput: function(editor: DraftEditor, e: SyntheticInputEvent): void {
+  onBeforeInput: function(editor: DraftEditor, e: SyntheticInputEvent<>): void {
     if (DraftFeatureFlags.draft_enable_composition_fixes) {
       beforeInputData = (beforeInputData || '') + e.data;
     } else {
       textInputData = (textInputData || '') + e.data;
     }
-=======
-  onBeforeInput: function(editor: DraftEditor, e: SyntheticInputEvent<>): void {
-    textInputData = (textInputData || '') + e.data;
->>>>>>> 3e00f4aa
   },
 
   /**
@@ -86,7 +81,7 @@
    */
   onCompositionUpdate: function(
     editor: DraftEditor,
-    e: SyntheticInputEvent,
+    e: SyntheticInputEvent<>,
   ): void {
     if (DraftFeatureFlags.draft_enable_composition_fixes) {
       compositionUpdateData = e.data;
@@ -108,7 +103,7 @@
    * Google Input Tools on Windows 8.1 fires `compositionend` three times.
    */
   onCompositionEnd: function(editor: DraftEditor, 
-                             e: SyntheticCompositionEvent): void {
+                             e: SyntheticCompositionEvent<>): void {
     resolved = false;
     stillComposing = false;
     if (DraftFeatureFlags.draft_enable_composition_fixes) {
