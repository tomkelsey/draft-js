/**
 * Copyright (c) 2013-present, Facebook, Inc.
 * All rights reserved.
 *
 * This source code is licensed under the BSD-style license found in the
 * LICENSE file in the root directory of this source tree. An additional grant
 * of patent rights can be found in the PATENTS file in the same directory.
 *
 * @providesModule DraftPasteProcessor
 * @typechecks
 * @flow
 */

'use strict';

import type {DraftBlockRenderMap} from 'DraftBlockRenderMap';
import type {DraftBlockType} from 'DraftBlockType';
import type {EntityMap} from 'EntityMap';

const CharacterMetadata = require('CharacterMetadata');
const ContentBlock = require('ContentBlock');
const Immutable = require('immutable');

const convertFromHTMLtoContentBlocks
  = require('convertFromHTMLToContentBlocks');
const generateRandomKey = require('generateRandomKey');
const getSafeBodyFromHTML = require('getSafeBodyFromHTML');
const sanitizeDraftText = require('sanitizeDraftText');

const {
  List,
  Repeat,
} = Immutable;

const DraftPasteProcessor = {
  processHTML(
    html: string,
    blockRenderMap?: DraftBlockRenderMap,
<<<<<<< HEAD
=======
    allowedStyles: List<string>,
    allowImages: boolean,
    allowLinks: boolean
>>>>>>> cab1759f
  ): ?{contentBlocks: ?Array<ContentBlock>, entityMap: EntityMap} {
    return convertFromHTMLtoContentBlocks(
      html,
      getSafeBodyFromHTML,
      blockRenderMap,
<<<<<<< HEAD
=======
      allowedStyles,
      allowImages,
      allowLinks
>>>>>>> cab1759f
    );
  },

  processText(
    textBlocks: Array<string>,
    character: CharacterMetadata,
    type: DraftBlockType,
  ): Array<ContentBlock> {
    return textBlocks.map(
      textLine => {
        textLine = sanitizeDraftText(textLine);
        return new ContentBlock({
          key: generateRandomKey(),
          type,
          text: textLine,
          characterList: List(Repeat(character, textLine.length)),
        });
      },
    );
  },
};

module.exports = DraftPasteProcessor;<|MERGE_RESOLUTION|>--- conflicted
+++ resolved
@@ -13,66 +13,54 @@
 
 'use strict';
 
-import type {DraftBlockRenderMap} from 'DraftBlockRenderMap';
-import type {DraftBlockType} from 'DraftBlockType';
-import type {EntityMap} from 'EntityMap';
+import type { DraftBlockRenderMap } from 'DraftBlockRenderMap';
+import type { DraftBlockType } from 'DraftBlockType';
+import type { EntityMap } from 'EntityMap';
 
 const CharacterMetadata = require('CharacterMetadata');
 const ContentBlock = require('ContentBlock');
 const Immutable = require('immutable');
 
-const convertFromHTMLtoContentBlocks
-  = require('convertFromHTMLToContentBlocks');
+const convertFromHTMLtoContentBlocks = require('convertFromHTMLToContentBlocks');
 const generateRandomKey = require('generateRandomKey');
 const getSafeBodyFromHTML = require('getSafeBodyFromHTML');
 const sanitizeDraftText = require('sanitizeDraftText');
 
-const {
-  List,
-  Repeat,
-} = Immutable;
+const { List, Repeat } = Immutable;
 
 const DraftPasteProcessor = {
   processHTML(
     html: string,
     blockRenderMap?: DraftBlockRenderMap,
-<<<<<<< HEAD
-=======
     allowedStyles: List<string>,
     allowImages: boolean,
     allowLinks: boolean
->>>>>>> cab1759f
-  ): ?{contentBlocks: ?Array<ContentBlock>, entityMap: EntityMap} {
+  ): ?{ contentBlocks: ?Array<ContentBlock>, entityMap: EntityMap } {
     return convertFromHTMLtoContentBlocks(
       html,
       getSafeBodyFromHTML,
       blockRenderMap,
-<<<<<<< HEAD
-=======
       allowedStyles,
       allowImages,
       allowLinks
->>>>>>> cab1759f
     );
   },
 
   processText(
     textBlocks: Array<string>,
     character: CharacterMetadata,
-    type: DraftBlockType,
+    type: DraftBlockType
   ): Array<ContentBlock> {
-    return textBlocks.map(
-      textLine => {
-        textLine = sanitizeDraftText(textLine);
-        return new ContentBlock({
-          key: generateRandomKey(),
-          type,
-          text: textLine,
-          characterList: List(Repeat(character, textLine.length)),
-        });
-      },
-    );
-  },
+    return textBlocks.map(textLine => {
+      textLine = sanitizeDraftText(textLine);
+      return new ContentBlock({
+        key: generateRandomKey(),
+        type,
+        text: textLine,
+        characterList: List(Repeat(character, textLine.length))
+      });
+    });
+  }
 };
 
 module.exports = DraftPasteProcessor;